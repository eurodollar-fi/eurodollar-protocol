--- conflicted
+++ resolved
@@ -32,12 +32,7 @@
         
         EUI eui = new EUI();
         console.log("EUI address:");
-        console.log(address(eui));
-<<<<<<< HEAD
         ERC1967Proxy euiproxy = new ERC1967Proxy(address(eui), abi.encodeWithSelector(EUI(address(0)).initialize.selector, address(eudProxy), address(oracle)));
-=======
-        ERC1967Proxy euiproxy = new ERC1967Proxy(address(eui), abi.encodeWithSelector(EUI(address(0)).initialize.selector, address(eud), address(oracle)));
->>>>>>> fe24f038
         console.log("EUIProxy address:");
         console.log(address(euiproxy));
         vm.stopBroadcast();
